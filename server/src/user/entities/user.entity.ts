--- conflicted
+++ resolved
@@ -35,10 +35,11 @@
   @OneToMany(() => ResetToken, (token) => token.user)
   resetTokens: ResetToken[];
 
-<<<<<<< HEAD
+  // ✅ From Dispute-Resolution-System
   @Column({ type: 'float', default: 0 })
   reputationScore: number;
-=======
+
+  // ✅ From main
   @Column({ nullable: true })
   bio: string;
 
@@ -50,5 +51,4 @@
 
   @Column({ nullable: true })
   credentialFile: string;
->>>>>>> bc6bec84
 }