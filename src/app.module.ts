--- conflicted
+++ resolved
@@ -8,11 +8,8 @@
 import { RedisModule } from './redis/redis.module';
 import { ConfigModule } from '@nestjs/config';
 import { envValidationSchema } from './config/env.validation';
-<<<<<<< HEAD
+import { RecommendationsModule } from './recommendations/recommendations.module';
 import { MatchingModule } from './matching/matching.module';
-=======
-import { RecommendationsModule } from './recommendations/recommendations.module';
->>>>>>> b192663f
 
 @Module({
   imports: [
@@ -26,11 +23,8 @@
     UserModule,
     DatabaseModule,
     RedisModule,
-<<<<<<< HEAD
+    RecommendationsModule,
     MatchingModule,
-=======
-    RecommendationsModule,
->>>>>>> b192663f
   ],
   controllers: [AppController, HealthController],
   providers: [AppService],
